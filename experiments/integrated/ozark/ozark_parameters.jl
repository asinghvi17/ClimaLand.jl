--- conflicted
+++ resolved
@@ -92,12 +92,5 @@
 plant_ν = capacity / (maxLAI / 2 * h_leaf + SAI * h_stem) / FT(1000)
 plant_S_s = FT(1e-2 * 0.0098) # m3/m3/MPa to m3/m3/m
 rooting_depth = FT(0.5) # from Natan
-<<<<<<< HEAD
-h_canopy = h_stem+h_leaf
-z_0m = FT(0.1)*h_canopy # Bonan's book
-z_0b = FT(0.1)*z_0m # Bonan's book
-d_sfc = FT(0.67)*h_canopy # Bonan's book
-=======
 z0_m = FT(0.13) * h_canopy
-z0_b = FT(0.1) * z0_m
->>>>>>> ab93a97d
+z0_b = FT(0.1) * z0_m